--- conflicted
+++ resolved
@@ -8,7 +8,6 @@
 of these licenses. The LICENSE file contains the text of all the
 licenses which apply within this component,except as indicated in the following paragraphs.
 
-<<<<<<< HEAD
 The examples/unsplash-images directory within this component contains images which are licensed under the Unsplash license.  The unsplash-images
 directory contains its own license file, called LICENSE, which describes the licensing of the
 material in the unsplash-images directory.
@@ -20,7 +19,7 @@
 The examples/pexels-images directory within this component contains images which are licensed under the pexels license.  The pexels-images
 directory contains its own license file, called LICENSE, which describes the licensing of the
 material in the pexels-images directory.
-=======
+
 Some images come from https://www.pexels.com and are licensed under the Pexels License at: https://www.pexels.com/license/
 Credits: Scott Webb, Pixabay
 
@@ -29,5 +28,4 @@
 Licensed under the MIT license
 
 Copyright (c) Facebook, Inc. and its affiliates.
-Licensed under the MIT license
->>>>>>> 0092c254
+Licensed under the MIT license