--- conflicted
+++ resolved
@@ -1,5 +1,3 @@
-<<<<<<< HEAD
-=======
 /*
  * If not stated otherwise in this file or this component's LICENSE file the
  * following copyright and licenses apply:
@@ -19,6 +17,5 @@
  * limitations under the License.
  */
 
->>>>>>> aae426e6
 import lng from './src/lightning.mjs';
 export default lng;