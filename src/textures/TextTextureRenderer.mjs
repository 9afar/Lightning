/*
 * If not stated otherwise in this file or this component's LICENSE file the
 * following copyright and licenses apply:
 *
 * Copyright 2020 RDK Management
 *
 * Licensed under the Apache License, Version 2.0 (the License);
 * you may not use this file except in compliance with the License.
 * You may obtain a copy of the License at
 *
 * http://www.apache.org/licenses/LICENSE-2.0
 *
 * Unless required by applicable law or agreed to in writing, software
 * distributed under the License is distributed on an "AS IS" BASIS,
 * WITHOUT WARRANTIES OR CONDITIONS OF ANY KIND, either express or implied.
 * See the License for the specific language governing permissions and
 * limitations under the License.
 */

import StageUtils from "../tree/StageUtils.mjs";
import Utils from "../tree/Utils.mjs";

export default class TextTextureRenderer {

    constructor(stage, canvas, settings) {
        this._stage = stage;
        this._canvas = canvas;
        this._context = this._canvas.getContext('2d');
        this._settings = settings;
    }

    getPrecision() {
        return this._settings.precision;
    };

    setFontProperties() {
        this._context.font = Utils.isSpark ? this._stage.platform.getFontSetting(this) : this._getFontSetting();
        this._context.textBaseline = this._settings.textBaseline;
    };

    _getFontSetting() {
        let ff = this._settings.fontFace;

        if (!Array.isArray(ff)) {
            ff = [ff];
        }

        let ffs = [];
        for (let i = 0, n = ff.length; i < n; i++) {
            if (ff[i] === "serif" || ff[i] === "sans-serif") {
                ffs.push(ff[i]);
            } else {
                ffs.push(`"${ff[i]}"`);
            }
        }

        return `${this._settings.fontStyle} ${this._settings.fontSize * this.getPrecision()}px ${ffs.join(",")}`
    }

    _load() {
        if (Utils.isWeb && document.fonts) {
            const fontSetting = this._getFontSetting();
            try {
                if (!document.fonts.check(fontSetting, this._settings.text)) {
                    // Use a promise that waits for loading.
                    return document.fonts.load(fontSetting, this._settings.text).catch(err => {
                        // Just load the fallback font.
                        console.warn('Font load error', err, fontSetting);
                    }).then(() => {
                        if (!document.fonts.check(fontSetting, this._settings.text)) {
                            console.warn('Font not found', fontSetting);
                        }
                    });
                }
            } catch(e) {
                console.warn("Can't check font loading for " + fontSetting);
            }
        }
    }

    draw() {
        // We do not use a promise so that loading is performed syncronous when possible.
        const loadPromise = this._load();
        if (!loadPromise) {
            return Utils.isSpark ? this._stage.platform.drawText(this) : this._draw();
        } else {
            return loadPromise.then(() => {
                return Utils.isSpark ? this._stage.platform.drawText(this) : this._draw();
            });
        }
    }

    _calculateRenderInfo() {
        let renderInfo = {};

        const precision = this.getPrecision();

        const paddingLeft = this._settings.paddingLeft * precision;
        const paddingRight = this._settings.paddingRight * precision;
        const fontSize = this._settings.fontSize * precision;
        let offsetY = this._settings.offsetY === null ? null : (this._settings.offsetY * precision);
        let lineHeight = this._settings.lineHeight * precision;
        const w = this._settings.w * precision;
        const h = this._settings.h * precision;
        let wordWrapWidth = this._settings.wordWrapWidth * precision;
        const cutSx = this._settings.cutSx * precision;
        const cutEx = this._settings.cutEx * precision;
        const cutSy = this._settings.cutSy * precision;
        const cutEy = this._settings.cutEy * precision;
        const letterSpacing = this._settings.letterSpacing || 0;

        // Set font properties.
        this.setFontProperties();

        // Total width.
        let width = w || (2048 / this.getPrecision());

        // Inner width.
        let innerWidth = width - (paddingLeft);
        if (innerWidth < 10) {
            width += (10 - innerWidth);
            innerWidth += (10 - innerWidth);
        }

        if (!wordWrapWidth) {
            wordWrapWidth = innerWidth
        }

        // Text overflow
        if (this._settings.textOverflow && !this._settings.wordWrap) {
            let suffix;
            switch (this._settings.textOverflow) {
                case 'clip':
                    suffix = '';
                    break;
                case 'ellipsis':
                    suffix = this._settings.maxLinesSuffix;
                    break;
                default:
                    suffix = this._settings.textOverflow;
            }
            this._settings.text = this.wrapWord(this._settings.text, wordWrapWidth, suffix)
        }

        // word wrap
        // preserve original text
        let linesInfo;
        if (this._settings.wordWrap) {
            linesInfo = this.wrapText(this._settings.text, wordWrapWidth, letterSpacing);
        } else {
            linesInfo = {l: this._settings.text.split(/(?:\r\n|\r|\n)/), n: []};
            let i, n = linesInfo.l.length;
            for (let i = 0; i < n - 1; i++) {
                linesInfo.n.push(i);
            }
        }
        let lines = linesInfo.l;

        if (this._settings.maxLines && lines.length > this._settings.maxLines) {
            let usedLines = lines.slice(0, this._settings.maxLines);

            let otherLines = null;
            if (this._settings.maxLinesSuffix) {
                // Wrap again with max lines suffix enabled.
                let w = this._settings.maxLinesSuffix ? this.measureText(this._settings.maxLinesSuffix) : 0;
                let al = this.wrapText(usedLines[usedLines.length - 1], wordWrapWidth - w, letterSpacing);
                usedLines[usedLines.length - 1] = al.l[0] + this._settings.maxLinesSuffix;
                otherLines = [al.l.length > 1 ? al.l[1] : ''];
            } else {
                otherLines = [''];
            }

            // Re-assemble the remaining text.
            let i, n = lines.length;
            let j = 0;
            let m = linesInfo.n.length;
            for (i = this._settings.maxLines; i < n; i++) {
                otherLines[j] += (otherLines[j] ? " " : "") + lines[i];
                if (i + 1 < m && linesInfo.n[i + 1]) {
                    j++;
                }
            }

            renderInfo.remainingText = otherLines.join("\n");

            renderInfo.moreTextLines = true;

            lines = usedLines;
        } else {
            renderInfo.moreTextLines = false;
            renderInfo.remainingText = "";
        }

        // calculate text width
        let maxLineWidth = 0;
        let lineWidths = [];
        for (let i = 0; i < lines.length; i++) {
            let lineWidth = this.measureText(lines[i], letterSpacing);
            lineWidths.push(lineWidth);
            maxLineWidth = Math.max(maxLineWidth, lineWidth);
        }

        renderInfo.lineWidths = lineWidths;

        if (!w) {
            // Auto-set width to max text length.
            width = maxLineWidth + paddingLeft + paddingRight;
            innerWidth = maxLineWidth;
        }

        // calculate text height
        lineHeight = lineHeight || fontSize;

        let height;
        if (h) {
            height = h;
        } else {
            height = lineHeight * (lines.length - 1) + 0.5 * fontSize + Math.max(lineHeight, fontSize) + offsetY;
        }

        if (offsetY === null) {
            offsetY = fontSize;
        }

        renderInfo.w = width;
        renderInfo.h = height;
        renderInfo.lines = lines;
        renderInfo.precision = precision;

        if (!width) {
            // To prevent canvas errors.
            width = 1;
        }

        if (!height) {
            // To prevent canvas errors.
            height = 1;
        }

        if (cutSx || cutEx) {
            width = Math.min(width, cutEx - cutSx);
        }

        if (cutSy || cutEy) {
            height = Math.min(height, cutEy - cutSy);
        }

        renderInfo.width = width;
        renderInfo.innerWidth = innerWidth;
        renderInfo.height = height;
        renderInfo.fontSize = fontSize;
        renderInfo.cutSx = cutSx;
        renderInfo.cutSy = cutSy;
        renderInfo.cutEx = cutEx;
        renderInfo.cutEy = cutEy;
        renderInfo.lineHeight = lineHeight;
        renderInfo.lineWidths = lineWidths;
        renderInfo.offsetY = offsetY;
        renderInfo.paddingLeft = paddingLeft;
        renderInfo.paddingRight = paddingRight;
        renderInfo.letterSpacing = letterSpacing;

        return renderInfo;
    }

    _draw() {
        const renderInfo = this._calculateRenderInfo();
        const precision = this.getPrecision();

        // Add extra margin to prevent issue with clipped text when scaling.
        this._canvas.width = Math.ceil(renderInfo.width + this._stage.getOption('textRenderIssueMargin'));
        this._canvas.height = Math.ceil(renderInfo.height);

        // Canvas context has been reset.
        this.setFontProperties();

        if (renderInfo.fontSize >= 128) {
            // WpeWebKit bug: must force compositing because cairo-traps-compositor will not work with text first.
            this._context.globalAlpha = 0.01;
            this._context.fillRect(0, 0, 0.01, 0.01);
            this._context.globalAlpha = 1.0;
        }

        if (renderInfo.cutSx || renderInfo.cutSy) {
            this._context.translate(-renderInfo.cutSx, -renderInfo.cutSy);
        }

        let linePositionX;
        let linePositionY;

        let drawLines = [];

        // Draw lines line by line.
        for (let i = 0, n = renderInfo.lines.length; i < n; i++) {
            linePositionX = 0;
<<<<<<< HEAD
            linePositionY = (i * lineHeight) + offsetY + (lineHeight - fontSize) / 2;
=======
            linePositionY = (i * renderInfo.lineHeight) + renderInfo.offsetY;
>>>>>>> f2783da5

            if (this._settings.textAlign === 'right') {
                linePositionX += (renderInfo.innerWidth - renderInfo.lineWidths[i]);
            } else if (this._settings.textAlign === 'center') {
                linePositionX += ((renderInfo.innerWidth - renderInfo.lineWidths[i]) / 2);
            }
            linePositionX += renderInfo.paddingLeft;

            drawLines.push({text: renderInfo.lines[i], x: linePositionX, y: linePositionY, w: renderInfo.lineWidths[i]});
        }

        // Highlight.
        if (this._settings.highlight) {
            let color = this._settings.highlightColor || 0x00000000;

            let hlHeight = (this._settings.highlightHeight * precision || renderInfo.fontSize * 1.5);
            const offset = this._settings.highlightOffset * precision;
            const hlPaddingLeft = (this._settings.highlightPaddingLeft !== null ? this._settings.highlightPaddingLeft * precision : renderInfo.paddingLeft);
            const hlPaddingRight = (this._settings.highlightPaddingRight !== null ? this._settings.highlightPaddingRight * precision : renderInfo.paddingRight);

            this._context.fillStyle = StageUtils.getRgbaString(color);
            for (let i = 0; i < drawLines.length; i++) {
                let drawLine = drawLines[i];
                this._context.fillRect((drawLine.x - hlPaddingLeft), (drawLine.y - renderInfo.offsetY + offset), (drawLine.w + hlPaddingRight + hlPaddingLeft), hlHeight);
            }
        }

        // Text shadow.
        let prevShadowSettings = null;
        if (this._settings.shadow) {
            prevShadowSettings = [this._context.shadowColor, this._context.shadowOffsetX, this._context.shadowOffsetY, this._context.shadowBlur];

            this._context.shadowColor = StageUtils.getRgbaString(this._settings.shadowColor);
            this._context.shadowOffsetX = this._settings.shadowOffsetX * precision;
            this._context.shadowOffsetY = this._settings.shadowOffsetY * precision;
            this._context.shadowBlur = this._settings.shadowBlur * precision;
        }

        this._context.fillStyle = StageUtils.getRgbaString(this._settings.textColor);
        for (let i = 0, n = drawLines.length; i < n; i++) {
            let drawLine = drawLines[i];

            if (renderInfo.letterSpacing === 0) {
                this._context.fillText(drawLine.text, drawLine.x, drawLine.y);
            } else {
                const textSplit = drawLine.text.split('');
                let x = drawLine.x;
                for (let i = 0, j = textSplit.length; i < j; i++) {
                    this._context.fillText(textSplit[i], x, drawLine.y);
                    x += this.measureText(textSplit[i], renderInfo.letterSpacing);
                }
            }
        }

        if (prevShadowSettings) {
            this._context.shadowColor = prevShadowSettings[0];
            this._context.shadowOffsetX = prevShadowSettings[1];
            this._context.shadowOffsetY = prevShadowSettings[2];
            this._context.shadowBlur = prevShadowSettings[3];
        }

        if (renderInfo.cutSx || renderInfo.cutSy) {
            this._context.translate(renderInfo.cutSx, renderInfo.cutSy);
        }

        this.renderInfo = renderInfo;
    };

    wrapWord(word, wordWrapWidth, suffix) {
        const suffixWidth = this._context.measureText(suffix).width;
        const wordLen = word.length
        const wordWidth = this._context.measureText(word).width;

        /* If word fits wrapWidth, do nothing */
        if (wordWidth <= wordWrapWidth) {
            return word;
        }

        /* Make initial guess for text cuttoff */
        let cutoffIndex = Math.floor((wordWrapWidth * wordLen) / wordWidth);
        let truncWordWidth = this._context.measureText(word.substring(0, cutoffIndex)).width + suffixWidth;

        /* In case guess was overestimated, shrink it letter by letter. */
        if (truncWordWidth > wordWrapWidth) {
            while (cutoffIndex > 0) {
                truncWordWidth = this._context.measureText(word.substring(0, cutoffIndex)).width + suffixWidth;
                if (truncWordWidth > wordWrapWidth) {
                    cutoffIndex -= 1;
                } else {
                    break;
                }
            }

        /* In case guess was underestimated, extend it letter by letter. */
        } else {
            while (cutoffIndex < wordLen) {
                truncWordWidth = this._context.measureText(word.substring(0, cutoffIndex)).width + suffixWidth;
                if (truncWordWidth < wordWrapWidth) {
                    cutoffIndex += 1;
                } else {
                    // Finally, when bound is crossed, retract last letter.
                    cutoffIndex -=1;
                    break;
                }
            }
        }

        /* If wrapWidth is too short to even contain suffix alone, return empty string */
        return word.substring(0, cutoffIndex) + (wordWrapWidth >= suffixWidth ? suffix : '');
    }

    /**
     * Applies newlines to a string to have it optimally fit into the horizontal
     * bounds set by the Text object's wordWrapWidth property.
     */
    wrapText(text, wordWrapWidth, letterSpacing) {
        // Greedy wrapping algorithm that will wrap words as the line grows longer.
        // than its horizontal bounds.
        let lines = text.split(/\r?\n/g);
        let allLines = [];
        let realNewlines = [];
        for (let i = 0; i < lines.length; i++) {
            let resultLines = [];
            let result = '';
            let spaceLeft = wordWrapWidth;
            let words = lines[i].split(' ');
            for (let j = 0; j < words.length; j++) {
                const wordWidth = this.measureText(words[j], letterSpacing);
                const wordWidthWithSpace = wordWidth + this.measureText(' ',letterSpacing);
                if (j === 0 || wordWidthWithSpace > spaceLeft) {
                    // Skip printing the newline if it's the first word of the line that is.
                    // greater than the word wrap width.
                    if (j > 0) {
                        resultLines.push(result);
                        result = '';
                    }
                    result += words[j];
                    spaceLeft = wordWrapWidth - wordWidth;
                }
                else {
                    spaceLeft -= wordWidthWithSpace;
                    result += ' ' + words[j];
                }
            }

            if (result) {
                resultLines.push(result);
                result = '';
            }

            allLines = allLines.concat(resultLines);

            if (i < lines.length - 1) {
                realNewlines.push(allLines.length);
            }
        }

        return {l: allLines, n: realNewlines};
    };

    measureText(word, space = 0) {
        if (!space) {
            return this._context.measureText(word).width;
        }
        return word.split('').reduce((acc, char) => {
            return acc + this._context.measureText(char).width + space;
        }, 0);
    }
    
}<|MERGE_RESOLUTION|>--- conflicted
+++ resolved
@@ -293,11 +293,7 @@
         // Draw lines line by line.
         for (let i = 0, n = renderInfo.lines.length; i < n; i++) {
             linePositionX = 0;
-<<<<<<< HEAD
             linePositionY = (i * lineHeight) + offsetY + (lineHeight - fontSize) / 2;
-=======
-            linePositionY = (i * renderInfo.lineHeight) + renderInfo.offsetY;
->>>>>>> f2783da5
 
             if (this._settings.textAlign === 'right') {
                 linePositionX += (renderInfo.innerWidth - renderInfo.lineWidths[i]);
