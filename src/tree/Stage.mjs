--- conflicted
+++ resolved
@@ -83,9 +83,12 @@
         if (this.getCanvas()) {
             if (this.getOption('devicePixelRatio') !== 1) {
                 const ratio = this.getOption('devicePixelRatio');
+                // set correct display sie
                 this.getCanvas().style.width = this._options['w'] / ratio  + 'px';
                 this.getCanvas().style.height = this._options['h'] / ratio + 'px';
             }
+
+            // set display buffer size
             this._options.w = this.getCanvas().width;
             this._options.h = this.getCanvas().height;
         }
@@ -195,23 +198,18 @@
         opt('canvas2d', false);
         opt('platform', null);
         opt('readPixelsBeforeDraw', false);
-<<<<<<< HEAD
-        opt('devicePixelRatio', 1)
-
-        if (o['devicePixelRatio'] != null && o['devicePixelRatio'] !== 1) {
-            console.log('o', o)
-            this._options['precision'] *= o['devicePixelRatio']
-            this._options['w'] *= o['devicePixelRatio']
-            this._options['h'] *= o['devicePixelRatio']
-
-        }
-=======
+        opt('devicePixelRatio', 1)       
         opt('readPixelsAfterDraw', false);
         opt('readPixelsAfterDrawThreshold', 0);
         opt('debugFrame', false);
         opt('forceTxCanvasSource', false);
         opt('pauseRafLoopOnIdle', false);
->>>>>>> c27c4d55
+
+        if (o['devicePixelRatio'] != null && o['devicePixelRatio'] !== 1) {
+            this._options['precision'] *= o['devicePixelRatio']
+            this._options['w'] *= o['devicePixelRatio']
+            this._options['h'] *= o['devicePixelRatio']
+        }
     }
 
     setApplication(app) {
