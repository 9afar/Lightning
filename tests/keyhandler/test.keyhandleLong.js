<<<<<<< HEAD
=======
/*
 * If not stated otherwise in this file or this component's LICENSE file the
 * following copyright and licenses apply:
 *
 * Copyright 2020 Metrological
 *
 * Licensed under the Apache License, Version 2.0 (the License);
 * you may not use this file except in compliance with the License.
 * You may obtain a copy of the License at
 *
 * http://www.apache.org/licenses/LICENSE-2.0
 *
 * Unless required by applicable law or agreed to in writing, software
 * distributed under the License is distributed on an "AS IS" BASIS,
 * WITHOUT WARRANTIES OR CONDITIONS OF ANY KIND, either express or implied.
 * See the License for the specific language governing permissions and
 * limitations under the License.
 */

>>>>>>> aae426e6
describe('Longpress handling', function() {
    this.timeout(0);
    let app;
    let stage;

    before(() => {
        class TestApp extends lng.Application {
            static _template() {
                return {
                    A: {
                        type: ComponentA,
                        // Configuration how long a key should be pressed before it's longpress counterpart fires
                        longpress: {up: 700, down: 600, left: 800, right: 900}
                    }
                };
            }
            _getFocused() {
                return this.tag("A");
            }
        }

        class ComponentA extends lng.Component {
            static _template() {
                return {};
            }

            _construct() {
                this._handled = [];
            }

            _handleUpLong() {
                this._handled.push("_handleUpLong");
            }

            get handled() {
                return this._handled;
            }
        }

        app = new TestApp();
        stage = app.stage;

        document.body.appendChild(stage.getCanvas());
    });

    describe('Component', function() {
        const repeat = (iterations) => {
            return new Promise((resolve) => {
                const intervalId = setInterval(() => {
                    app.application._receiveKeydown({keyCode: 38});
                    iterations--;
                    if (!iterations) {
                        clearTimeout(intervalId);
                        resolve();
                    }
                }, 400)
            })
        };
        it('should handle _handleUpLong after long keypress', function(done) {
            const a = app.tag("A");
            repeat(4).then(() => {
                chai.assert(a.handled.indexOf("_handleUpLong") !== -1);
                done();
            });
        });
    });
});<|MERGE_RESOLUTION|>--- conflicted
+++ resolved
@@ -1,5 +1,3 @@
-<<<<<<< HEAD
-=======
 /*
  * If not stated otherwise in this file or this component's LICENSE file the
  * following copyright and licenses apply:
@@ -19,7 +17,6 @@
  * limitations under the License.
  */
 
->>>>>>> aae426e6
 describe('Longpress handling', function() {
     this.timeout(0);
     let app;
